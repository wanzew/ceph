--- conflicted
+++ resolved
@@ -24,11 +24,7 @@
   ~RGWHandler_SWIFT_Auth() {}
   RGWOp *op_get();
 
-<<<<<<< HEAD
-  int init(RGWRados *store, struct req_state *state, FCGX_Request *fcgx);
-=======
-  int init(struct req_state *state, RGWClientIO *cio);
->>>>>>> 3091b5f5
+  int init(RGWRados *store, struct req_state *state, RGWClientIO *cio);
   int authorize();
   int read_permissions(RGWOp *op) { return 0; }
 
