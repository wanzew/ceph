--- conflicted
+++ resolved
@@ -250,13 +250,8 @@
 class Dir {
  public:
   Inode    *parent_inode;  // my inode
-<<<<<<< HEAD
-  hash_map<nstring, Dentry*> dentries;
+  hash_map<string, Dentry*> dentries;
   uint64_t release_count;
-=======
-  hash_map<string, Dentry*> dentries;
-  __u64 release_count;
->>>>>>> 48c086a5
 
   Dir(Inode* in) : release_count(0) { parent_inode = in; }
 
