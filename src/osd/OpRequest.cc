// -*- mode:C++; tab-width:8; c-basic-offset:2; indent-tabs-mode:t -*- 

#include "OpRequest.h"
#include "common/Formatter.h"
#include <iostream>
#include <vector>
#include "common/debug.h"
#include "common/config.h"
#include "msg/Message.h"
#include "messages/MOSDOp.h"
#include "messages/MOSDSubOp.h"
#include "include/assert.h"
#include "osd/osd_types.h"



OpRequest::OpRequest(Message *req, OpTracker *tracker) :
<<<<<<< HEAD
  TrackedOp(tracker, req->get_recv_stamp()),
  rmw_flags(0), request(req),
  hit_flag_points(0), latest_flag_point(0) {
=======
  TrackedOp(req, tracker),
  rmw_flags(0),
  hit_flag_points(0), latest_flag_point(0),
  send_map_update(false), sent_epoch(0) {
>>>>>>> 20814de9
  if (req->get_priority() < tracker->cct->_conf->osd_client_op_priority) {
    // don't warn as quickly for low priority ops
    warn_interval_multiplier = tracker->cct->_conf->osd_recovery_op_warn_multiple;
  }
  if (req->get_type() == CEPH_MSG_OSD_OP) {
    reqid = static_cast<MOSDOp*>(req)->get_reqid();
  } else if (req->get_type() == MSG_OSD_SUBOP) {
    reqid = static_cast<MOSDSubOp*>(req)->reqid;
  }
  tracker->_mark_event(this, "header_read", request->get_recv_stamp());
  tracker->_mark_event(this, "throttled", request->get_throttle_stamp());
  tracker->_mark_event(this, "all_read", request->get_recv_complete_stamp());
  tracker->_mark_event(this, "dispatched", request->get_dispatch_stamp());
}

void OpRequest::_dump(utime_t now, Formatter *f) const
{
  Message *m = request;
  f->dump_string("flag_point", state_string());
  if (m->get_orig_source().is_client()) {
    f->open_object_section("client_info");
    stringstream client_name;
    client_name << m->get_orig_source();
    f->dump_string("client", client_name.str());
    f->dump_int("tid", m->get_tid());
    f->close_section(); // client_info
  }
  {
    f->open_array_section("events");
    for (list<pair<utime_t, string> >::const_iterator i = events.begin();
	 i != events.end();
	 ++i) {
      f->open_object_section("event");
      f->dump_stream("time") << i->first;
      f->dump_string("event", i->second);
      f->close_section();
    }
    f->close_section();
  }
}

void OpRequest::_dump_op_descriptor(ostream& stream) const
{
  get_req()->print(stream);
}

void OpRequest::_unregistered() {
  request->clear_data();
  request->clear_payload();
}

bool OpRequest::check_rmw(int flag) {
  return rmw_flags & flag;
}
bool OpRequest::may_read() { return need_read_cap() || need_class_read_cap(); }
bool OpRequest::may_write() { return need_write_cap() || need_class_write_cap(); }
bool OpRequest::may_cache() { return check_rmw(CEPH_OSD_RMW_FLAG_CACHE); }
bool OpRequest::includes_pg_op() { return check_rmw(CEPH_OSD_RMW_FLAG_PGOP); }
bool OpRequest::need_read_cap() {
  return check_rmw(CEPH_OSD_RMW_FLAG_READ);
}
bool OpRequest::need_write_cap() {
  return check_rmw(CEPH_OSD_RMW_FLAG_WRITE);
}
bool OpRequest::need_class_read_cap() {
  return check_rmw(CEPH_OSD_RMW_FLAG_CLASS_READ);
}
bool OpRequest::need_class_write_cap() {
  return check_rmw(CEPH_OSD_RMW_FLAG_CLASS_WRITE);
}
void OpRequest::set_read() { rmw_flags |= CEPH_OSD_RMW_FLAG_READ; }
void OpRequest::set_write() { rmw_flags |= CEPH_OSD_RMW_FLAG_WRITE; }
void OpRequest::set_class_read() { rmw_flags |= CEPH_OSD_RMW_FLAG_CLASS_READ; }
void OpRequest::set_class_write() { rmw_flags |= CEPH_OSD_RMW_FLAG_CLASS_WRITE; }
void OpRequest::set_pg_op() { rmw_flags |= CEPH_OSD_RMW_FLAG_PGOP; }
void OpRequest::set_cache() { rmw_flags |= CEPH_OSD_RMW_FLAG_CACHE; }<|MERGE_RESOLUTION|>--- conflicted
+++ resolved
@@ -15,16 +15,10 @@
 
 
 OpRequest::OpRequest(Message *req, OpTracker *tracker) :
-<<<<<<< HEAD
   TrackedOp(tracker, req->get_recv_stamp()),
   rmw_flags(0), request(req),
-  hit_flag_points(0), latest_flag_point(0) {
-=======
-  TrackedOp(req, tracker),
-  rmw_flags(0),
   hit_flag_points(0), latest_flag_point(0),
   send_map_update(false), sent_epoch(0) {
->>>>>>> 20814de9
   if (req->get_priority() < tracker->cct->_conf->osd_client_op_priority) {
     // don't warn as quickly for low priority ops
     warn_interval_multiplier = tracker->cct->_conf->osd_recovery_op_warn_multiple;
