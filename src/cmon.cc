--- conflicted
+++ resolved
@@ -68,15 +68,10 @@
   FOR_EACH_ARG(args) {
     if (CEPH_ARGPARSE_EQ("mkfs", '\0')) {
       mkfs = true;
-<<<<<<< HEAD
     } else if (CEPH_ARGPARSE_EQ("osdmap", '\0')) {
       CEPH_ARGPARSE_SET_ARG_VAL(&osdmapfn, OPT_STR);
-=======
-    } else if (CONF_ARG_EQ("osdmap", '\0')) {
-      CONF_SAFE_SET_ARG_VAL(&osdmapfn, OPT_STR);
-    } else if (CONF_ARG_EQ("inject_monmap", '\0')) {
-      CONF_SAFE_SET_ARG_VAL(&inject_monmap, OPT_STR);
->>>>>>> 69f174c0
+    } else if (CEPH_ARGPARSE_EQ("inject_monmap", '\0')) {
+      CEPH_ARGPARSE_SET_ARG_VAL(&inject_monmap, OPT_STR);
     } else
       usage();
   }
